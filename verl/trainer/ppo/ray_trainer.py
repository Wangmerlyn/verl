--- conflicted
+++ resolved
@@ -942,11 +942,8 @@
         per_epoch_steps = len(self.train_dataloader)
         self.global_steps += 1
         last_val_metrics = None
-<<<<<<< HEAD
         best_val_metrics = None
-=======
         self.max_steps_duration = 0
->>>>>>> fda87b80
 
         for epoch in range(self.config.trainer.total_epochs):
             for batch_dict in self.train_dataloader:
@@ -1158,7 +1155,6 @@
                             if is_last_step:
                                 last_val_metrics = val_metrics
                         metrics.update(val_metrics)
-<<<<<<< HEAD
                         if self.config.trainer.save_best_val_metric is not None:
                             current_metric = val_metrics.get(self.config.trainer.save_best_val_metric)
                             if current_metric is not None and (best_val_metrics is None or current_metric > best_val_metrics):
@@ -1168,16 +1164,12 @@
 
                     is_save_frequency = self.global_steps % self.config.trainer.save_freq == 0
                     is_save_after_epoch = self.config.trainer.save_after_epochs > 0 and self.global_steps % (per_epoch_steps * self.config.trainer.save_after_epochs) == 0
-
-                    should_save = self.config.trainer.save_freq > 0 and (is_last_step or is_save_frequency or is_save_after_epoch)
+                    esi_close_to_expiration = should_save_ckpt_esi(max_steps_duration=self.max_steps_duration, redundant_time=self.config.trainer.esi_redundant_time)
+
+                    should_save = self.config.trainer.save_freq > 0 and (is_last_step or is_save_frequency or is_save_after_epoch or esi_close_to_expiration)
                     if should_save:
-=======
-
-                    esi_close_to_expiration = should_save_ckpt_esi(max_steps_duration=self.max_steps_duration, redundant_time=self.config.trainer.esi_redundant_time)
-                    if self.config.trainer.save_freq > 0 and (is_last_step or self.global_steps % self.config.trainer.save_freq == 0 or esi_close_to_expiration):
                         if esi_close_to_expiration:
                             print("Force saving checkpoint: ESI instance expiration approaching.")
->>>>>>> fda87b80
                         with marked_timer("save_checkpoint", timing_raw, color="green"):
                             self._save_checkpoint()
 
